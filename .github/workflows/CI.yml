--- conflicted
+++ resolved
@@ -39,7 +39,6 @@
       - name: Checkout
         uses: actions/checkout@v3
 
-<<<<<<< HEAD
       - name: Check CMakeLists.txt Version
         run: |
           version=$(grep -o -E '^project\(Sunshine VERSION [0-9]+\.[0-9]+\.[0-9]+' CMakeLists.txt | grep -o -E '[0-9]+\.[0-9]+\.[0-9]+')
@@ -52,94 +51,6 @@
           echo Changelog version: "${{ needs.check_changelog.outputs.next_version_bare }}"
           echo Within 'CMakeLists.txt' change "project(Sunshine [VERSION $cmakelists_version]" to "project(Sunshine [VERSION ${{ needs.check_changelog.outputs.next_version_bare }}]"
           exit 1
-=======
-    steps:
-    - name: Checkout
-      uses: actions/checkout@v3
-      with:
-        submodules: recursive
-
-    - name: Setup Dependencies AppImage
-      run: |
-        mkdir -p artifacts
-
-        sudo apt-get update -y && \
-        sudo apt-get --reinstall install -y \
-        git wget gcc-10 g++-10 build-essential cmake libssl-dev libavdevice-dev libboost-thread-dev libboost-filesystem-dev libboost-log-dev libpulse-dev libopus-dev libxtst-dev libx11-dev libxrandr-dev libxfixes-dev libevdev-dev libxcb1-dev libxcb-shm0-dev libxcb-xfixes0-dev libdrm-dev libcap-dev libwayland-dev
-        sudo update-alternatives --install /usr/bin/gcc gcc /usr/bin/gcc-10 100 --slave /usr/bin/g++ g++ /usr/bin/g++-10
-        sudo wget https://developer.download.nvidia.com/compute/cuda/11.4.2/local_installers/cuda_11.4.2_470.57.02_linux.run --progress=bar:force:noscroll -q --show-progress -O /root/cuda.run && sudo chmod a+x /root/cuda.run
-        sudo /root/cuda.run --silent --toolkit --toolkitpath=/usr --no-opengl-libs --no-man-page --no-drm && sudo rm /root/cuda.run
-        sudo add-apt-repository ppa:savoury1/graphics -y
-        sudo add-apt-repository ppa:savoury1/multimedia -y
-        sudo add-apt-repository ppa:savoury1/ffmpeg4 -y
-        sudo apt-get update -y
-        sudo apt-get upgrade -y && sudo apt-get dist-upgrade -y
-        sudo apt-get install ffmpeg -y
-    - name: Build AppImage
-      run: |
-        CMAKE_BUILD_TYPE="${CMAKE_BUILD_TYPE:-Release}"
-        SUNSHINE_EXECUTABLE_PATH="${SUNSHINE_EXECUTABLE_PATH:-/usr/bin/sunshine}"
-        SUNSHINE_ASSETS_DIR="${SUNSHINE_ASSETS_DIR:-sunshine.AppImage.config}"
-
-        SUNSHINE_ENABLE_WAYLAND=${SUNSHINE_ENABLE_WAYLAND:-ON}
-        SUNSHINE_ENABLE_X11=${SUNSHINE_ENABLE_X11:-ON}
-        SUNSHINE_ENABLE_DRM=${SUNSHINE_ENABLE_DRM:-ON}
-        SUNSHINE_ENABLE_CUDA=${SUNSHINE_ENABLE_CUDA:-ON}
-
-        mkdir -p appimage-build && cd appimage-build
-
-        cmake "-DCMAKE_BUILD_TYPE=$CMAKE_BUILD_TYPE" "-DSUNSHINE_EXECUTABLE_PATH=$SUNSHINE_EXECUTABLE_PATH" "-DSUNSHINE_ASSETS_DIR=$SUNSHINE_ASSETS_DIR" "-DSUNSHINE_ENABLE_WAYLAND=$SUNSHINE_ENABLE_WAYLAND" "-DSUNSHINE_ENABLE_X11=$SUNSHINE_ENABLE_X11" "-DSUNSHINE_ENABLE_DRM=$SUNSHINE_ENABLE_DRM" "-DSUNSHINE_ENABLE_CUDA=$SUNSHINE_ENABLE_CUDA" "../" -DCMAKE_INSTALL_PREFIX=/usr
-
-        make -j ${nproc} DESTDIR=AppDir
-    - name: Set AppImage Version
-      if: ${{ needs.check_changelog.outputs.next_version_bare != needs.check_changelog.outputs.latest_version }}
-      run: |
-        version=${{ needs.check_changelog.outputs.next_version_bare }}
-        echo "VERSION=${version}" >> $GITHUB_ENV
-    - name: Package AppImage
-      # https://docs.appimage.org/packaging-guide/index.html
-      run: |
-        mkdir -p appimage_temp && cd appimage_temp
-
-        DESKTOP_FILE="${DESKTOP_FILE:-sunshine.desktop}"
-        ICON_FILE="${ICON_FILE:-sunshine.png}"
-        CONFIG_DIR="${CONFIG_DIR:-sunshine/sunshine.AppImage.config/}"
-        HOME_DIR="${HOME_DIR:-sunshine/sunshine.AppImage.home/}"
-
-        wget https://github.com/linuxdeploy/linuxdeploy/releases/download/continuous/linuxdeploy-x86_64.AppImage && chmod +x linuxdeploy-x86_64.AppImage
-
-        ./linuxdeploy-x86_64.AppImage --appdir ../AppDir -e ../appimage-build/sunshine -i "../$ICON_FILE" -d "../appimage-build/$DESKTOP_FILE" -l /usr/lib/x86_64-linux-gnu/libpango-1.0.so.0 -l /usr/lib/x86_64-linux-gnu/libpangoft2-1.0.so.0 -l /usr/lib/x86_64-linux-gnu/libpangocairo-1.0.so.0 --output appimage
-
-        mv sunshine*.AppImage sunshine.AppImage
-        mkdir sunshine && mv sunshine.AppImage sunshine/
-        ./sunshine/sunshine.AppImage --appimage-portable-config
-        ./sunshine/sunshine.AppImage --appimage-portable-home
-        cp -r ../assets/* "$CONFIG_DIR"
-        rm -f "$CONFIG_DIR"/apps_windows.json
-        mkdir -p ./"$HOME_DIR"/.config/"$CONFIG_DIR"
-        cp ./"$CONFIG_DIR"/apps_linux.json ./"$HOME_DIR"/.config/"$CONFIG_DIR"
-        zip -r ./sunshine-appimage.zip ./sunshine/*
-
-        mv sunshine-appimage.zip ../artifacts/
-    - name: Verify AppImage
-      run: |
-        cd appimage_temp
-        wget https://github.com/TheAssassin/appimagelint/releases/download/continuous/appimagelint-x86_64.AppImage && chmod +x appimagelint-x86_64.AppImage && ./appimagelint-x86_64.AppImage ./sunshine/sunshine.AppImage
-    - name: Upload Artifacts
-      if: ${{ github.event_name == 'pull_request' || github.event_name == 'workflow_dispatch' }}
-      uses: actions/upload-artifact@v3
-      with:
-        name: sunshine-appimage
-        path: artifacts/
-    - name: Create Release
-      if: ${{ github.event_name == 'push' && github.ref == 'refs/heads/master' }}
-      uses: SunshineStream/actions/create_release@master
-      with:
-        token: ${{ secrets.GITHUB_TOKEN }}
-        next_version: ${{ needs.check_changelog.outputs.next_version }}
-        last_version: ${{ needs.check_changelog.outputs.last_version }}
-        release_body: ${{ needs.check_changelog.outputs.release_body }}
->>>>>>> 84fd2c57
 
   build_linux:
     name: Linux
@@ -284,6 +195,7 @@
         with:
           name: sunshine-linux
           path: artifacts/
+
       - name: Create Release
         if: ${{ github.event_name == 'push' && github.ref == 'refs/heads/master' }}
         uses: SunshineStream/actions/create_release@master
